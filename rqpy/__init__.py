from ._globals import HAS_SCDMSPYTOOLS
from . import core
from .core import *
from . import plotting
from .plotting import hist, scatter, densityplot, passageplot
from . import process
from . import io
<<<<<<< HEAD
from . import sim
=======
from . import utils
>>>>>>> bc417b71
<|MERGE_RESOLUTION|>--- conflicted
+++ resolved
@@ -5,8 +5,5 @@
 from .plotting import hist, scatter, densityplot, passageplot
 from . import process
 from . import io
-<<<<<<< HEAD
 from . import sim
-=======
-from . import utils
->>>>>>> bc417b71
+from . import utils