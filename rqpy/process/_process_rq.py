--- conflicted
+++ resolved
@@ -223,12 +223,9 @@
     
     """
     
-<<<<<<< HEAD
+
     def __init__(self, templates, psds, fs, summed_template=None, summed_psd=None, trigger=None,
-                 indstart=None, indstop=None):
-=======
-    def __init__(self, templates, psds, fs, summed_template=None, summed_psd=None, background_templates=None, background_templates_shifts=None):
->>>>>>> f6c46358
+                 indstart=None, indstop=None, background_templates=None, background_templates_shifts=None):
         """
         Initialization of the SetupRQ class.
         
@@ -249,7 +246,6 @@
             The PSD corresponding to all of the channels summed together to be used when calculating
             RQs. Should be a two-sided PSD, with units of A^2/Hz. If not set, then the RQs for 
             the sum of the channels will not be calculated.
-<<<<<<< HEAD
         trigger : float, NoneType, optional
             The index corresponding to which channel is the trigger channel in the list of templates
             and psds. If left as None, then no channel is assumed to be the trigger channel.
@@ -259,26 +255,19 @@
         indstop : int, NoneType, optional
             The index at we should truncate the end of the traces up to when calculating RQs. If left as 
             None, then we do not truncate the end of the trace. See `indstart`.
-        
-        """
-        
-        if not isinstance(templates, list):
-            templates = [templates]
-            
-        if not isinstance(psds, list):
-            psds = [psds]
-            
-=======
         background_templates : ndarray, optional
             The m background templates for the nSmB optimal filter. All should be normalized to max(temp)=1)
             Dimensions: (time bins) X (m)
         background_templates_shifts : ndarray, optional
             The bin offsets/shifts between the background templates
-           
-        
-        """
-
->>>>>>> f6c46358
+        """
+        
+        if not isinstance(templates, list):
+            templates = [templates]
+            
+        if not isinstance(psds, list):
+            psds = [psds]           
+        
         if len(templates) != len(psds):
             raise ValueError("Different numbers of templates and psds were inputted")
         
@@ -336,20 +325,16 @@
         self.do_ofamp_pileup = [True]*self.nchan
         self.do_ofamp_pileup_smooth = [False]*self.nchan
         self.ofamp_pileup_nconstrain = [80]*self.nchan
-<<<<<<< HEAD
         self.ofamp_pileup_pulse_constraint = [0]*self.nchan
         
         self.do_chi2_nopulse = [True]*self.nchan
         self.do_chi2_nopulse_smooth = [False]*self.nchan
-=======
 
         if background_templates is None:
             self.do_ofamp_nSmB = False
         else:
             self.do_ofamp_nSmB = True
 
-        self.do_chi2_nopulse = True
->>>>>>> f6c46358
         
         self.do_chi2_lowfreq = [True]*self.nchan
         self.chi2_lowfreq_fcutoff = [10000]*self.nchan
@@ -1361,7 +1346,7 @@
         rq_dict[f'chi2_pileup_smooth_{chan}{det}'] = np.ones(len(readout_inds))*(-999999.0)
         rq_dict[f'chi2_pileup_smooth_{chan}{det}'][readout_inds] = chi2_pileup_smooth
         
-<<<<<<< HEAD
+
     if setup.do_ofamp_baseline[chan_num]:
         rq_dict[f'ofamp_baseline_{chan}{det}'] = np.ones(len(readout_inds))*(-999999.0)
         rq_dict[f'ofamp_baseline_{chan}{det}'][readout_inds] = amp_baseline
@@ -1453,7 +1438,6 @@
             rq_dict[f'chi2_shifted_smooth_{chan}{det}'] = np.ones(len(readout_inds))*(-999999.0)
             rq_dict[f'chi2_shifted_smooth_{chan}{det}'][readout_inds] = chi2_shifted_smooth
     
-=======
 
     if setup.do_ofamp_nSmB:
         psddnu,OFfiltf,Wf, Wf_summed, Wt, sbTemplatef,sbTemplatet,iWt,iBB,BB,nS,nB,bitComb  = qp.of_nSmB_setup(template,background_templates,psd, fs)
@@ -1466,8 +1450,6 @@
         chi2_nsmb_lf = np.zeros(len(signal))
         chi2BOnly_nsmb = np.zeros(len(signal))
         chi2BOnly_nsmb_lf = np.zeros(len(signal))
-
-        
         
         # allow signal template to move anywhere along trace
         indwindow = np.arange(0,len(template))
@@ -1539,7 +1521,6 @@
         rq_dict[f'chi2BOnly_nSmB_lf_{chan}{det}'][readout_inds] = chi2BOnly_nsmb_lf
 
 
->>>>>>> f6c46358
     return rq_dict
     
 def _calc_rq(traces, channels, det, setup, readout_inds=None):
@@ -1586,18 +1567,12 @@
             signal = traces[readout_inds, ii, setup.indstart:setup.indstop]
             template = setup.templates[ii]
             psd = setup.psds[ii]
-<<<<<<< HEAD
-
-            chan_dict = _calc_rq_single_channel(signal, template, psd, setup, readout_inds, chan, ii, d)
-            
-=======
             background_templates = setup.background_templates
             background_templates_shifts = setup.background_templates_shifts
     
-            chan_dict = _calc_rq_single_channel(signal, template, psd, setup, readout_inds, chan, ii, "", background_templates,
+            chan_dict = _calc_rq_single_channel(signal, template, psd, setup, readout_inds, chan, ii, d, background_templates,
                                                background_templates_shifts)
 
->>>>>>> f6c46358
             rq_dict.update(chan_dict)
             
     if setup.calcsum:
